//! # Odyssey wallet.
//!
//! Implementations of a custom `wallet_` namespace for Odyssey experiment 1.
//!
//! - `wallet_getCapabilities` based on [EIP-5792][eip-5792], with the only capability being
//!   `delegation`.
//! - `wallet_sendTransaction` that can perform sequencer-sponsored [EIP-7702][eip-7702] delegations
//!   and send other sequencer-sponsored transactions on behalf of EOAs with delegated code.
//!
//! # Restrictions
//!
//! `wallet_sendTransaction` has additional verifications in place to prevent some rudimentary abuse
//! of the sequencer's funds. For example, transactions cannot contain any `value`.
//!
//! [eip-5792]: https://eips.ethereum.org/EIPS/eip-5792
//! [eip-7702]: https://eips.ethereum.org/EIPS/eip-7702

#![cfg_attr(not(test), warn(unused_crate_dependencies))]

use alloy_network::{
    eip2718::Encodable2718, Ethereum, EthereumWallet, NetworkWallet, TransactionBuilder,
};
use alloy_primitives::{map::HashMap, Address, ChainId, TxHash, TxKind, U256};
use alloy_rpc_types::TransactionRequest;
use jsonrpsee::{
    core::{async_trait, RpcResult},
    proc_macros::rpc,
};
use reth_primitives::{revm_primitives::Bytecode, BlockId};
use reth_rpc_eth_api::helpers::{EthCall, EthState, EthTransactions, FullEthApi, LoadFee};
use reth_storage_api::{StateProvider, StateProviderFactory};
use serde::{Deserialize, Serialize};
use std::sync::Arc;
use tracing::{trace, warn};

use reth_revm as _;
use tokio::sync::Mutex;

/// The capability to perform [EIP-7702][eip-7702] delegations, sponsored by the sequencer.
///
/// The sequencer will only perform delegations, and act on behalf of delegated accounts, if the
/// account delegates to one of the addresses specified within this capability.
///
/// [eip-7702]: https://eips.ethereum.org/EIPS/eip-7702
#[derive(Debug, Clone, Eq, PartialEq, Deserialize, Serialize)]
pub struct DelegationCapability {
    /// A list of valid delegation contracts.
    pub addresses: Vec<Address>,
}

/// Wallet capabilities for a specific chain.
#[derive(Debug, Clone, Eq, PartialEq, Deserialize, Serialize)]
pub struct Capabilities {
    /// The capability to delegate.
    pub delegation: DelegationCapability,
}

/// A map of wallet capabilities per chain ID.
#[derive(Debug, Clone, Eq, PartialEq, Deserialize, Serialize)]
pub struct WalletCapabilities(pub HashMap<ChainId, Capabilities>);

impl WalletCapabilities {
    /// Get the capabilities of the wallet API for the specified chain ID.
    pub fn get(&self, chain_id: ChainId) -> Option<&Capabilities> {
        self.0.get(&chain_id)
    }
}

/// Odyssey `wallet_` RPC namespace.
#[cfg_attr(not(test), rpc(server, namespace = "wallet"))]
#[cfg_attr(test, rpc(server, client, namespace = "wallet"))]
pub trait OdysseyWalletApi {
    /// Get the capabilities of the wallet.
    ///
    /// Currently the only capability is [`DelegationCapability`].
    ///
    /// See also [EIP-5792][eip-5792].
    ///
    /// [eip-5792]: https://eips.ethereum.org/EIPS/eip-5792
    #[method(name = "getCapabilities")]
    fn get_capabilities(&self) -> RpcResult<WalletCapabilities>;

    /// Send a sequencer-sponsored transaction.
    ///
    /// The transaction will only be processed if:
    ///
    /// - The transaction is an [EIP-7702][eip-7702] transaction that delegates to one of the
    ///   addresses listed in [`DelegationCapability`] (see [`Self::get_capabilities`])
    /// - The transaction is an [EIP-1559][eip-1559] transaction to an EOA that is currently
    ///   delegated to one of the addresses above
    /// - The value in the transaction is exactly 0.
    ///
    /// The sequencer will sign the transaction and inject it into the transaction pool, provided it
    /// is valid. The nonce is managed by the sequencer.
    ///
    /// [eip-7702]: https://eips.ethereum.org/EIPS/eip-7702
    /// [eip-1559]: https://eips.ethereum.org/EIPS/eip-1559
    #[method(name = "sendTransaction")]
    async fn send_transaction(&self, request: TransactionRequest) -> RpcResult<TxHash>;
}

/// Errors returned by the wallet API.
#[derive(Debug, Eq, PartialEq, thiserror::Error)]
pub enum OdysseyWalletError {
    /// The transaction value is not 0.
    ///
    /// The value should be 0 to prevent draining the sequencer.
    #[error("tx value not zero")]
    ValueNotZero,
    /// The from field is set on the transaction.
    ///
    /// Requests with the from field are rejected, since it is implied that it will always be the
    /// sequencer.
    #[error("tx from field is set")]
    FromSet,
    /// The nonce field is set on the transaction.
    ///
    /// Requests with the nonce field set are rejected, as this is managed by the sequencer.
    #[error("tx nonce is set")]
    NonceSet,
    /// An authorization item was invalid.
    ///
    /// The item is invalid if it tries to delegate an account to a contract that is not
    /// whitelisted.
    #[error("invalid authorization address")]
    InvalidAuthorization,
    /// The to field of the transaction was invalid.
    ///
    /// The destination is invalid if:
    ///
    /// - There is no bytecode at the destination, or
    /// - The bytecode is not an EIP-7702 delegation designator, or
    /// - The delegation designator points to a contract that is not whitelisted
    #[error("the destination of the transaction is not a delegated account")]
    IllegalDestination,
    /// The transaction request was invalid.
    ///
    /// This is likely an internal error, as most of the request is built by the sequencer.
    #[error("invalid tx request")]
    InvalidTransactionRequest,
    /// The request was estimated to consume too much gas.
    ///
    /// The gas usage by each request is limited to counteract draining the sequencers funds.
    #[error("request would use too much gas: estimated {estimate}")]
    GasEstimateTooHigh {
        /// The amount of gas the request was estimated to consume.
        estimate: u64,
    },
    /// An internal error occurred.
    #[error("internal error")]
    InternalError,
}

impl From<OdysseyWalletError> for jsonrpsee::types::error::ErrorObject<'static> {
    fn from(error: OdysseyWalletError) -> Self {
        jsonrpsee::types::error::ErrorObject::owned::<()>(
            jsonrpsee::types::error::INVALID_PARAMS_CODE,
            error.to_string(),
            None,
        )
    }
}

/// Implementation of the Odyssey `wallet_` namespace.
#[derive(Debug)]
pub struct OdysseyWallet<Provider, Eth> {
    inner: Arc<OdysseyWalletInner<Provider, Eth>>,
}

impl<Provider, Eth> OdysseyWallet<Provider, Eth> {
    /// Create a new Odyssey wallet module.
    pub fn new(
        provider: Provider,
        wallet: EthereumWallet,
        eth_api: Eth,
        chain_id: ChainId,
        valid_designations: Vec<Address>,
    ) -> Self {
        let inner = OdysseyWalletInner {
            provider,
            wallet,
            eth_api,
            chain_id,
            capabilities: WalletCapabilities(HashMap::from_iter([(
                chain_id,
                Capabilities { delegation: DelegationCapability { addresses: valid_designations } },
            )])),
            permit: Default::default(),
        };
        Self { inner: Arc::new(inner) }
    }

    fn chain_id(&self) -> ChainId {
        self.inner.chain_id
    }
}

#[async_trait]
impl<Provider, Eth> OdysseyWalletApiServer for OdysseyWallet<Provider, Eth>
where
    Provider: StateProviderFactory + Send + Sync + 'static,
    Eth: FullEthApi + Send + Sync + 'static,
{
    fn get_capabilities(&self) -> RpcResult<WalletCapabilities> {
        trace!(target: "rpc::wallet", "Serving wallet_getCapabilities");
        Ok(self.inner.capabilities.clone())
    }

    async fn send_transaction(&self, mut request: TransactionRequest) -> RpcResult<TxHash> {
        trace!(target: "rpc::wallet", ?request, "Serving wallet_sendTransaction");

        // validate fields common to eip-7702 and eip-1559
        validate_tx_request(&request)?;

        let valid_delegations: &[Address] = self
            .inner
            .capabilities
            .get(self.chain_id())
            .map(|caps| caps.delegation.addresses.as_ref())
            .unwrap_or_default();
        if let Some(authorizations) = &request.authorization_list {
            // check that all auth items delegate to a valid address
            if authorizations.iter().any(|auth| !valid_delegations.contains(&auth.address)) {
                return Err(OdysseyWalletError::InvalidAuthorization.into());
            }
        }

        // validate destination
        match (request.authorization_list.is_some(), request.to) {
            // if this is an eip-1559 tx, ensure that it is an account that delegates to a
            // whitelisted address
            (false, Some(TxKind::Call(addr))) => {
                let state =
                    self.inner.provider.latest().map_err(|_| OdysseyWalletError::InternalError)?;
                let delegated_address = state
                    .account_code(addr)
                    .ok()
                    .flatten()
                    .and_then(|code| match code.0 {
                        Bytecode::Eip7702(code) => Some(code.address()),
                        _ => None,
                    })
                    .unwrap_or_default();

                // not a whitelisted address, or not an eip-7702 bytecode
                if delegated_address == Address::ZERO
                    || !valid_delegations.contains(&delegated_address)
                {
                    return Err(OdysseyWalletError::IllegalDestination.into());
                }
            }
            // if it's an eip-7702 tx, let it through
            (true, _) => (),
            // create tx's disallowed
            _ => return Err(OdysseyWalletError::IllegalDestination.into()),
        }

        // we acquire the permit here so that all following operations are performed exclusively
        let _permit = self.inner.permit.lock().await;

        // Fetch nonce, estimate gas, and get base fee simultaneously
        let (tx_count, estimate, (base_fee, _)) = tokio::try_join!(
            EthState::transaction_count(
                &self.inner.eth_api,
                NetworkWallet::<Ethereum>::default_signer_address(&self.inner.wallet),
                Some(BlockId::pending()),
            ),
            EthCall::estimate_gas_at(&self.inner.eth_api, request.clone(), BlockId::latest(), None),
            LoadFee::eip1559_fees(&self.inner.eth_api, None, None)
        )
        .map_err(|_| OdysseyWalletError::InternalError)?;
        request.nonce = Some(tx_count.to());

        // set chain id
        request.chain_id = Some(self.chain_id());

<<<<<<< HEAD
=======
        // set gas limit
        let (estimate, base_fee) = tokio::join!(
            EthCall::estimate_gas_at(&self.inner.eth_api, request.clone(), BlockId::latest(), None),
            LoadFee::eip1559_fees(&self.inner.eth_api, None, None)
        );

        let estimate = estimate.map_err(Into::into)?;
>>>>>>> aff5101d
        if estimate >= U256::from(350_000) {
            return Err(OdysseyWalletError::GasEstimateTooHigh { estimate: estimate.to() }.into());
        }
        request.gas = Some(estimate.to());

<<<<<<< HEAD
=======
        let (base_fee, _) = base_fee.map_err(|_| OdysseyWalletError::InvalidTransactionRequest)?;
>>>>>>> aff5101d
        let max_priority_fee_per_gas = 1_000_000_000; // 1 gwei
        request.max_fee_per_gas = Some(base_fee.to::<u128>() + max_priority_fee_per_gas);
        request.max_priority_fee_per_gas = Some(max_priority_fee_per_gas);
        request.gas_price = None;

        // build and sign
        let envelope =
            <TransactionRequest as TransactionBuilder<Ethereum>>::build::<EthereumWallet>(
                request,
                &self.inner.wallet,
            )
            .await
            .map_err(|_| OdysseyWalletError::InvalidTransactionRequest)?;

        // this uses the internal `OpEthApi` to either forward the tx to the sequencer, or add it to
        // the txpool
        //
        // see: https://github.com/paradigmxyz/reth/blob/b67f004fbe8e1b7c05f84f314c4c9f2ed9be1891/crates/optimism/rpc/src/eth/transaction.rs#L35-L57
        EthTransactions::send_raw_transaction(&self.inner.eth_api, envelope.encoded_2718().into())
            .await
            .inspect_err(|err| warn!(target: "rpc::wallet", ?err, "Error adding sequencer-sponsored tx to pool"))
            .map_err(Into::into)
    }
}

/// Implementation of the Odyssey `wallet_` namespace.
#[derive(Debug)]
struct OdysseyWalletInner<Provider, Eth> {
    provider: Provider,
    eth_api: Eth,
    wallet: EthereumWallet,
    chain_id: ChainId,
    capabilities: WalletCapabilities,
    /// Used to guard tx signing
    permit: Mutex<()>,
}

fn validate_tx_request(request: &TransactionRequest) -> Result<(), OdysseyWalletError> {
    // reject transactions that have a non-zero value to prevent draining the sequencer.
    if request.value.is_some_and(|val| val > U256::ZERO) {
        return Err(OdysseyWalletError::ValueNotZero);
    }

    // reject transactions that have from set, as this will be the sequencer.
    if request.from.is_some() {
        return Err(OdysseyWalletError::FromSet);
    }

    // reject transaction requests that have nonce set, as this is managed by the sequencer.
    if request.nonce.is_some() {
        return Err(OdysseyWalletError::NonceSet);
    }

    Ok(())
}

#[cfg(test)]
mod tests {
    use crate::{
        validate_tx_request, Capabilities, DelegationCapability, OdysseyWalletError,
        WalletCapabilities,
    };
    use alloy_network::TransactionBuilder;
    use alloy_primitives::{address, map::HashMap, Address, U256};
    use alloy_rpc_types::TransactionRequest;

    #[test]
    fn ser() {
        let caps = WalletCapabilities(HashMap::from_iter([(
            0x69420,
            Capabilities {
                delegation: DelegationCapability {
                    addresses: vec![address!("90f79bf6eb2c4f870365e785982e1f101e93b906")],
                },
            },
        )]));
        assert_eq!(serde_json::to_string(&caps).unwrap(), "{\"431136\":{\"delegation\":{\"addresses\":[\"0x90f79bf6eb2c4f870365e785982e1f101e93b906\"]}}}");
    }

    #[test]
    fn de() {
        let caps: WalletCapabilities = serde_json::from_str(
            r#"{
                    "431136": {
                        "delegation": {
                            "addresses": ["0x90f79bf6eb2c4f870365e785982e1f101e93b906"]
                        }
                    }
                }"#,
        )
        .expect("could not deser");

        assert_eq!(
            caps,
            WalletCapabilities(HashMap::from_iter([(
                0x69420,
                Capabilities {
                    delegation: DelegationCapability {
                        addresses: vec![address!("90f79bf6eb2c4f870365e785982e1f101e93b906")],
                    },
                },
            )]))
        );
    }

    #[test]
    fn no_value_allowed() {
        assert_eq!(
            validate_tx_request(&TransactionRequest::default().with_value(U256::from(1))),
            Err(OdysseyWalletError::ValueNotZero)
        );

        assert_eq!(
            validate_tx_request(&TransactionRequest::default().with_value(U256::from(0))),
            Ok(())
        );
    }

    #[test]
    fn no_from_allowed() {
        assert_eq!(
            validate_tx_request(&TransactionRequest::default().with_from(Address::ZERO)),
            Err(OdysseyWalletError::FromSet)
        );

        assert_eq!(validate_tx_request(&TransactionRequest::default()), Ok(()));
    }

    #[test]
    fn no_nonce_allowed() {
        assert_eq!(
            validate_tx_request(&TransactionRequest::default().with_nonce(1)),
            Err(OdysseyWalletError::NonceSet)
        );

        assert_eq!(validate_tx_request(&TransactionRequest::default()), Ok(()));
    }
}<|MERGE_RESOLUTION|>--- conflicted
+++ resolved
@@ -274,25 +274,24 @@
         // set chain id
         request.chain_id = Some(self.chain_id());
 
-<<<<<<< HEAD
-=======
-        // set gas limit
-        let (estimate, base_fee) = tokio::join!(
-            EthCall::estimate_gas_at(&self.inner.eth_api, request.clone(), BlockId::latest(), None),
-            LoadFee::eip1559_fees(&self.inner.eth_api, None, None)
-        );
-
-        let estimate = estimate.map_err(Into::into)?;
->>>>>>> aff5101d
-        if estimate >= U256::from(350_000) {
-            return Err(OdysseyWalletError::GasEstimateTooHigh { estimate: estimate.to() }.into());
-        }
-        request.gas = Some(estimate.to());
-
-<<<<<<< HEAD
-=======
-        let (base_fee, _) = base_fee.map_err(|_| OdysseyWalletError::InvalidTransactionRequest)?;
->>>>>>> aff5101d
+        // Fetch nonce, estimate gas, and get base fee simultaneously
+        let (tx_count, estimate, (base_fee, _)) = tokio::try_join!(
+           EthState::transaction_count(
+              &self.inner.eth_api,
+              NetworkWallet::<Ethereum>::default_signer_address(&self.inner.wallet),
+              Some(BlockId::pending()),
+           ),
+           EthCall::estimate_gas_at(&self.inner.eth_api, request.clone(), BlockId::latest(), None),
+           LoadFee::eip1559_fees(&self.inner.eth_api, None, None)
+           )
+           .map_err(|_| OdysseyWalletError::InternalError)?;
+           request.nonce = Some(tx_count.to());
+
+           if estimate >= U256::from(350_000) {
+              return Err(OdysseyWalletError::GasEstimateTooHigh { estimate: estimate.to() }.into());
+           }
+           request.gas = Some(estimate.to());  
+      
         let max_priority_fee_per_gas = 1_000_000_000; // 1 gwei
         request.max_fee_per_gas = Some(base_fee.to::<u128>() + max_priority_fee_per_gas);
         request.max_priority_fee_per_gas = Some(max_priority_fee_per_gas);
