//! # Odyssey
//!
//! Odyssey is a testnet OP Stack rollup aimed at enabling experimentation of bleeding edge
//! Ethereum Research. It aims to showcase how Reth's pluggable and modularized architecture can
//! serve as a distribution channel for research ideas.
//!
//! ## Feature Flags
//!
//! - `jemalloc`: Uses [jemallocator](https://github.com/tikv/jemallocator) as the global allocator.
//!   This is **not recommended on Windows**. See [here](https://rust-lang.github.io/rfcs/1974-global-allocators.html#jemalloc)
//!   for more info.
//! - `jemalloc-prof`: Enables [jemallocator's](https://github.com/tikv/jemallocator) heap profiling
//!   and leak detection functionality. See [jemalloc's opt.prof](https://jemalloc.net/jemalloc.3.html#opt.prof)
//!   documentation for usage details. This is **not recommended on Windows**. See [here](https://rust-lang.github.io/rfcs/1974-global-allocators.html#jemalloc)
//!   for more info.
//! - `asm-keccak`: replaces the default, pure-Rust implementation of Keccak256 with one implemented
//!   in assembly; see [the `keccak-asm` crate](https://github.com/DaniPopes/keccak-asm) for more
//!   details and supported targets
//! - `min-error-logs`: Disables all logs below `error` level.
//! - `min-warn-logs`: Disables all logs below `warn` level.
//! - `min-info-logs`: Disables all logs below `info` level. This can speed up the node, since fewer
//!   calls to the logging component is made.
//! - `min-debug-logs`: Disables all logs below `debug` level.
//! - `min-trace-logs`: Disables all logs below `trace` level.

<<<<<<< HEAD
use alloy_network::EthereumWallet;
=======
use alloy_network::{Ethereum, EthereumWallet, NetworkWallet};
use alloy_primitives::Address;
>>>>>>> 482f4547
use alloy_signer_local::PrivateKeySigner;
use clap::Parser;
use eyre::Context;
use odyssey_node::{
    broadcaster::periodic_broadcaster,
    chainspec::OdysseyChainSpecParser,
    node::OdysseyNode,
    rpc::{EthApiExt, EthApiOverrideServer},
};
use odyssey_wallet::{OdysseyWallet, OdysseyWalletApiServer};
use odyssey_walltime::{OdysseyWallTime, OdysseyWallTimeRpcApiServer};
use reth_node_builder::{engine_tree_config::TreeConfig, EngineNodeLauncher, NodeComponents};
use reth_optimism_cli::Cli;
use reth_optimism_node::{args::RollupArgs, node::OpAddOns};
use reth_provider::{providers::BlockchainProvider2, CanonStateSubscriptions};
use tracing::{info, warn};

#[global_allocator]
static ALLOC: reth_cli_util::allocator::Allocator = reth_cli_util::allocator::new_allocator();

#[doc(hidden)]
fn main() {
    reth_cli_util::sigsegv_handler::install();

    // Enable backtraces unless a RUST_BACKTRACE value has already been explicitly provided.
    if std::env::var_os("RUST_BACKTRACE").is_none() {
        std::env::set_var("RUST_BACKTRACE", "1");
    }

    if let Err(err) =
        Cli::<OdysseyChainSpecParser, RollupArgs>::parse().run(|builder, rollup_args| async move {
            let wallet = sponsor()?;
            let address = wallet
                .as_ref()
                .map(<EthereumWallet as NetworkWallet<Ethereum>>::default_signer_address);

            let node = builder
                .with_types_and_provider::<OdysseyNode, BlockchainProvider2<_>>()
                .with_components(OdysseyNode::components(&rollup_args))
                .with_add_ons(OpAddOns::new(rollup_args.sequencer_http))
                .on_component_initialized(move |ctx| {
                    if let Some(address) = address {
                        ctx.task_executor.spawn(async move {
                            periodic_broadcaster(
                                address,
                                ctx.components.pool(),
                                ctx.components
                                    .network
                                    .transactions_handle()
                                    .await
                                    .expect("transactions_handle should be initialized"),
                            )
                            .await
                        });
                    }

                    Ok(())
                })
                .extend_rpc_modules(move |ctx| {
                    // override eth namespace
                    ctx.modules.replace_configured(
                        EthApiExt::new(ctx.registry.eth_api().clone()).into_rpc(),
                    )?;

                    // register odyssey wallet namespace
<<<<<<< HEAD
                    if let Ok(sk) = std::env::var("EXP1_SK") {
                        let signer: PrivateKeySigner =
                            sk.parse().wrap_err("Invalid EXP0001 secret key.")?;
                        let wallet = EthereumWallet::from(signer);

=======
                    if let Some(wallet) = wallet {
                        let raw_delegations = std::env::var("EXP1_WHITELIST")
                            .wrap_err("No EXP0001 delegations specified")?;
                        let valid_delegations: Vec<Address> = raw_delegations
                            .split(',')
                            .map(|addr| Address::parse_checksummed(addr, None))
                            .collect::<Result<_, _>>()
                            .wrap_err("No valid EXP0001 delegations specified")?;
>>>>>>> 482f4547

                        ctx.modules.merge_configured(
                            OdysseyWallet::new(
                                ctx.provider().clone(),
                                wallet,
                                ctx.registry.eth_api().clone(),
                                ctx.config().chain.chain().id(),
                            )
                            .into_rpc(),
                        )?;
                    }

                    let walltime = OdysseyWallTime::spawn(ctx.provider().canonical_state_stream());
                    ctx.modules.merge_configured(walltime.into_rpc())?;
                    info!(target: "reth::cli", "Walltime configured");

                    Ok(())
                })
                .launch_with_fn(|builder| {
                    let engine_tree_config = TreeConfig::default()
                        .with_persistence_threshold(rollup_args.persistence_threshold)
                        .with_memory_block_buffer_target(rollup_args.memory_block_buffer_target);
                    let launcher = EngineNodeLauncher::new(
                        builder.task_executor().clone(),
                        builder.config().datadir(),
                        engine_tree_config,
                    );
                    builder.launch_with(launcher)
                })
                .await?;

            node.wait_for_node_exit().await
        })
    {
        eprintln!("Error: {err:?}");
        std::process::exit(1);
    }
}

/// Returns a [`EthereumWallet`] with the sponsor private key.
fn sponsor() -> eyre::Result<Option<EthereumWallet>> {
    std::env::var("EXP1_SK")
        .ok()
        .or_else(|| {
            warn!(target: "reth::cli", "EXP0001 wallet not configured");
            None
        })
        .map(|sk| {
            let wallet = sk
                .parse::<PrivateKeySigner>()
                .map(EthereumWallet::from)
                .wrap_err("Invalid EXP0001 secret key.")?;
            info!(target: "reth::cli", "EXP0001 wallet configured");
            Ok::<_, eyre::Report>(wallet)
        })
        .transpose()
}<|MERGE_RESOLUTION|>--- conflicted
+++ resolved
@@ -23,12 +23,8 @@
 //! - `min-debug-logs`: Disables all logs below `debug` level.
 //! - `min-trace-logs`: Disables all logs below `trace` level.
 
-<<<<<<< HEAD
-use alloy_network::EthereumWallet;
-=======
 use alloy_network::{Ethereum, EthereumWallet, NetworkWallet};
 use alloy_primitives::Address;
->>>>>>> 482f4547
 use alloy_signer_local::PrivateKeySigner;
 use clap::Parser;
 use eyre::Context;
@@ -94,13 +90,6 @@
                     )?;
 
                     // register odyssey wallet namespace
-<<<<<<< HEAD
-                    if let Ok(sk) = std::env::var("EXP1_SK") {
-                        let signer: PrivateKeySigner =
-                            sk.parse().wrap_err("Invalid EXP0001 secret key.")?;
-                        let wallet = EthereumWallet::from(signer);
-
-=======
                     if let Some(wallet) = wallet {
                         let raw_delegations = std::env::var("EXP1_WHITELIST")
                             .wrap_err("No EXP0001 delegations specified")?;
@@ -109,7 +98,6 @@
                             .map(|addr| Address::parse_checksummed(addr, None))
                             .collect::<Result<_, _>>()
                             .wrap_err("No valid EXP0001 delegations specified")?;
->>>>>>> 482f4547
 
                         ctx.modules.merge_configured(
                             OdysseyWallet::new(
