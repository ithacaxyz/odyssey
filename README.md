--- conflicted
+++ resolved
@@ -122,11 +122,7 @@
 
 Odyssey has a custom `wallet_` namespace, that allows users to delegate their EOAs to a contract using EIP-7702, and perform transactions on those accounts, all funded by the sequencer.
 
-<<<<<<< HEAD
 To enable this namespace, set the environment variable `EXP1_SK` to a private key that will sign the transactions. The new RPC method, `wallet_sendTransaction`, will only sign transactions that either:
-=======
-To enable this namespace, set the environment variable `EXP1_SK` to a private key that will sign the transactions, and `EXP1_WHITELIST` to a comma-delimited list of checksummed addresses accounts are allowed to delegate to. The new RPC method, `odyssey_sendTransaction`, will only sign transactions that either:
->>>>>>> e4c6f533
 
 1. Designates a contract address to an EOA via EIP-7702, or
 2. Send transactions to an EIP-7702 EOA that is already delegated to an address
@@ -143,11 +139,6 @@
 1. `gasLimit`
 1. `chainId`
 
-<<<<<<< HEAD
-=======
-To get the list of contracts that are whitelisted for `odyssey_sendTransaction`, you can query `wallet_getCapabilities`.
-
->>>>>>> e4c6f533
 ### Security
 
 See [SECURITY.md](SECURITY.md).
